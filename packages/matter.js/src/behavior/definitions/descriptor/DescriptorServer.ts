/**
 * @license
 * Copyright 2022-2023 Project CHIP Authors
 * SPDX-License-Identifier: Apache-2.0
 */

import { Descriptor } from "../../../cluster/definitions/DescriptorCluster.js";
import { ClusterId } from "../../../datatype/ClusterId.js";
import { EndpointNumber } from "../../../datatype/EndpointNumber.js";
import { Part } from "../../../endpoint/Part.js";
import { PartLifecycle } from "../../../endpoint/part/PartLifecycle.js";
import { TypeFromSchema } from "../../../tlv/TlvSchema.js";
import { isDeepEqual } from "../../../util/DeepEqual.js";
import { IndexBehavior } from "../index/IndexBehavior.js";
import { DescriptorBehavior } from "./DescriptorBehavior.js";

/**
 * This is the default server implementation of DescriptorBehavior.
 */
export class DescriptorServer extends DescriptorBehavior {
    override initialize() {
<<<<<<< HEAD
        this.part.lifecycle.changed.on((type, part) => this.#applyChange(type, part));
=======
        if (this.part.behaviors.has(IndexBehavior)) {
            this.agent.get(IndexBehavior).events.change.on(() => {
                this.state.partsList = this.#partsList;
            });
        }
        this.part.lifecycle.changed.on(
            (type, part) => this.#applyChange(type, part)
        );
>>>>>>> 469ffbf6

        this.state.serverList = this.#serverList;

        if (this.part.hasParts) {
            for (const part of this.part.parts) {
                this.#monitorDestruction(part);
            }
            this.state.partsList = this.#partsList;
        }

        if (!this.state.deviceTypeList.length) {
            const partType = this.part.type;
            this.state.deviceTypeList = [
                {
                    deviceType: partType.deviceType,
                    revision: partType.deviceRevision,
                },
            ];
        }
    }

    /**
     * Extend device type metadata.  This is a shortcut for deduped insert into the deviceTypeList cluster attribute.
     */
    addDeviceTypes(...deviceTypes: DescriptorServer.DeviceType[]) {
        const list = this.state.deviceTypeList;
        nextInput: for (const newDeviceType of deviceTypes) {
            for (const existingDeviceType of this.state.deviceTypeList) {
                if (isDeepEqual(newDeviceType, existingDeviceType)) {
                    continue nextInput;
                }
            }
            list.push(newDeviceType);
        }
        this.state.deviceTypeList = list;
    }

    /**
     * Process a structure change event and trigger state updates if necessary.
     */
    #applyChange(type: PartLifecycle.Change, part: Part) {
        switch (type) {
            case PartLifecycle.Change.Ready:
                if (!this.part.parts.has(part)) {
                    return;
                }
                this.state.partsList = this.#partsList;
                this.#monitorDestruction(part);
                break;

            case PartLifecycle.Change.ServersChanged:
                if (part !== this.part) {
                    return;
                }
                this.state.serverList = this.#serverList;
                break;
        }
    }

    /**
     * Monitor part for removal.
     */
    #monitorDestruction(part: Part) {
        part.lifecycle.destroyed.once(() => {
            this.state.partsList = this.#partsList;
        });
    }

    /**
     * Computed current parts list.
     */
    get #partsList() {
        const part = this.part;

        // The presence of IndexBehavior indicates a flat namespace as required by Matter standard for root and
        // aggregator endpoints
        if (part.behaviors.has(IndexBehavior)) {
            const index = part.agent.get(IndexBehavior);
            const numbers = Object.keys(index.state.partsByNumber)
                .map(n => Number.parseInt(n));

            // My part should not appear in its own PartsList
            const pos = numbers.indexOf(this.part.number);
            if (pos !== -1) {
                numbers.splice(pos, 1);
            }

            return numbers as EndpointNumber[];
        }

        // If IndexBehavior is not present then just list direct descendants
        if (part.hasParts) {
            return [...part.parts].map(part => part.number);
        }

        return [];
    }

    /**
     * Computed current server list.
     */
    get #serverList() {
        const list = new Array<ClusterId>();
        for (const type of Object.values(this.part.behaviors.supported)) {
            const clusterId = (type as { cluster?: { id?: ClusterId } }).cluster?.id;
            if (clusterId) {
                list.push(clusterId);
            }
        }
        return list;
    }
}

export namespace DescriptorServer {
    export type DeviceType = TypeFromSchema<typeof Descriptor.TlvDeviceTypeStruct>;
}<|MERGE_RESOLUTION|>--- conflicted
+++ resolved
@@ -19,18 +19,12 @@
  */
 export class DescriptorServer extends DescriptorBehavior {
     override initialize() {
-<<<<<<< HEAD
-        this.part.lifecycle.changed.on((type, part) => this.#applyChange(type, part));
-=======
         if (this.part.behaviors.has(IndexBehavior)) {
             this.agent.get(IndexBehavior).events.change.on(() => {
                 this.state.partsList = this.#partsList;
             });
         }
-        this.part.lifecycle.changed.on(
-            (type, part) => this.#applyChange(type, part)
-        );
->>>>>>> 469ffbf6
+        this.part.lifecycle.changed.on((type, part) => this.#applyChange(type, part));
 
         this.state.serverList = this.#serverList;
 
