/**
 * @license
 * Copyright 2022-2023 Project CHIP Authors
 * SPDX-License-Identifier: Apache-2.0
 */

import { MatterDevice } from "../../../MatterDevice.js";
import { AdministratorCommissioning } from "../../../cluster/definitions/AdministratorCommissioningCluster.js";
import { InternalError } from "../../../common/MatterError.js";
import { Part } from "../../../endpoint/Part.js";
import { Logger } from "../../../log/Logger.js";
import { StatusCode, StatusResponseError } from "../../../protocol/interaction/StatusCode.js";
import { PaseServer } from "../../../session/pase/PaseServer.js";
import { Time, Timer } from "../../../time/Time.js";
import { AdministratorCommissioningBehavior } from "./AdministratorCommissioningBehavior.js";
import {
    OpenBasicCommissioningWindowRequest,
    OpenCommissioningWindowRequest,
} from "./AdministratorCommissioningInterface.js";

const logger = Logger.get("AdministratorCommissioningServer");

export const MAXIMUM_COMMISSIONING_TIMEOUT_S = 15 * 60; // 900 seconds/15 minutes
export const MINIMUM_COMMISSIONING_TIMEOUT_S = 3 * 60; // 180 seconds/3 minutes

/**
 * This is the default server implementation of AdministratorCommissioningBehavior.
 *
 * This implementation includes all features of AdministratorCommissioning.Cluster. You should use
 * AdministratorCommissioningServer.with to specialize the class for the features your implementation supports.
 */
export class AdministratorCommissioningServer extends AdministratorCommissioningBehavior {
    declare internal: AdministratorCommissioningServer.Internal;
    declare state: AdministratorCommissioningServer.State;

    override initialize() {
        this.internal.part = this.part;
    }

    /**
     * This method opens an Enhanced Commissioning Window (A dynamic passcode is used which was provided by the caller).
     */
    override async openCommissioningWindow({
        pakePasscodeVerifier,
        discriminator,
        iterations,
        salt,
        commissioningTimeout,
    }: OpenCommissioningWindowRequest) {
        const device = this.session?.getContext();

        this.#assertCommissioningWindowRequirements(commissioningTimeout, device);

        this.#initializeCommissioningWindow(
            commissioningTimeout,
            AdministratorCommissioning.CommissioningWindowStatus.EnhancedWindowOpen,
        );

        await device.allowEnhancedCommissioning(
            discriminator,
            PaseServer.fromVerificationValue(pakePasscodeVerifier, { iterations, salt }),
            async () => {
                this.session.getAssociatedFabric().deleteRemoveCallback(this.internal.fabricRemoveHandler);
                this.#endCommissioning();
            },
        );
    }

    /** This method opens a Basic Commissioning Window. The default passcode is used. */
<<<<<<< HEAD
    // TODO - investigate why this method doesn't allow normal override
    override async openBasicCommissioningWindow(
        this: AdministratorCommissioningServer,
        { commissioningTimeout }: OpenBasicCommissioningWindowRequest,
    ) {
=======
    // TODO - fix ClusterBehavior.for so this is hidden as it only applies when basic feature is enabled
    async openBasicCommissioningWindow({ commissioningTimeout }: OpenBasicCommissioningWindowRequest) {
>>>>>>> 65d9e1db
        const device = this.session.getContext();

        this.#assertCommissioningWindowRequirements(commissioningTimeout, device);

        this.#initializeCommissioningWindow(
            commissioningTimeout,
            AdministratorCommissioning.CommissioningWindowStatus.BasicWindowOpen,
        );

        await device.allowBasicCommissioning(async () => {
            this.session.getAssociatedFabric().deleteRemoveCallback(this.internal.fabricRemoveHandler);
            this.#endCommissioning();
        });
    }

    /** This method is used to revoke a commissioning window. */
    override async revokeCommissioning() {
        if (this.internal.commissioningWindowTimeout === undefined) {
            throw new StatusResponseError(
                "No commissioning window is opened that could be revoked.",
                StatusCode.Failure,
                AdministratorCommissioning.StatusCode.WindowNotOpen,
            );
        }
        logger.debug("Revoking commissioning window.");
        await this.#closeCommissioningWindow();
    }

    /**
     * Called whenever a Commissioning/Announcement Window is opened by this cluster. This method starts the timer and
     * adjusts the needed attributes.
     */
    #initializeCommissioningWindow(
        commissioningTimeout: number,
        windowStatus: AdministratorCommissioning.CommissioningWindowStatus,
    ) {
        if (this.internal.commissioningWindowTimeout !== undefined) {
            // Should never happen, but let's make sure
            throw new InternalError("Commissioning window already initialized.");
        }
        logger.debug(
            `Commissioning window timer started for ${commissioningTimeout} seconds for ${this.context.session?.name}.`,
        );
        this.internal.commissioningWindowTimeout = Time.getTimer(
            "Commissioning timeout",
            commissioningTimeout * 1000,
            async () => await this.#closeCommissioningWindow(),
        ).start();

        this.asAdmin(() => {
            this.state.windowStatus = windowStatus;
            this.state.adminFabricIndex = this.session.getAssociatedFabric().fabricIndex;
            this.state.adminVendorId = this.session.getAssociatedFabric().rootVendorId;
        });

        this.session.getAssociatedFabric().addRemoveCallback(this.internal.fabricRemoveHandler);
    }

    /**
     * This method validates if a commissioning window can be opened and throws various exceptions in case of failures.
     */
    #assertCommissioningWindowRequirements(commissioningTimeout: number, device: MatterDevice) {
        if (this.internal.commissioningWindowTimeout !== undefined) {
            throw new StatusResponseError(
                "A commissioning window is already opened.",
                StatusCode.Failure,
                AdministratorCommissioning.StatusCode.Busy,
            );
        }

        if (commissioningTimeout > MAXIMUM_COMMISSIONING_TIMEOUT_S) {
            throw new StatusResponseError(
                `Commissioning timeout must not exceed ${MAXIMUM_COMMISSIONING_TIMEOUT_S} seconds.`,
                StatusCode.InvalidCommand,
            );
        }
        if (commissioningTimeout < MINIMUM_COMMISSIONING_TIMEOUT_S) {
            throw new StatusResponseError(
                `Commissioning timeout must not be lower then ${MINIMUM_COMMISSIONING_TIMEOUT_S} seconds.`,
                StatusCode.InvalidCommand,
            );
        }

        if (device.isFailsafeArmed()) {
            throw new StatusResponseError(
                "Failsafe timer armed, assume commissioning in progress.",
                StatusCode.Failure,
                AdministratorCommissioning.StatusCode.Busy,
            );
        }
    }

    /**
     * This method is used internally when the commissioning window timer expires or the commissioning was completed.
     */
    #endCommissioning() {
        logger.debug("End commissioning window.");
        if (this.internal.commissioningWindowTimeout !== undefined) {
            this.internal.commissioningWindowTimeout.stop();
            this.internal.commissioningWindowTimeout = undefined;
        }

        this.asAdmin(() => {
            this.state.windowStatus = AdministratorCommissioning.CommissioningWindowStatus.WindowNotOpen;
            this.state.adminFabricIndex = null;
            this.state.adminVendorId = null;
        });
    }

    /** This method is used to close a commissioning window. */
    async #closeCommissioningWindow() {
        this.#endCommissioning();
        await this.session.getContext().endCommissioning();
    }

    /** Cleanup resources and stop the timer when the behavior is destroyed. */
    override [Symbol.asyncDispose]() {
        if (this.internal.commissioningWindowTimeout !== undefined) {
            this.internal.commissioningWindowTimeout.stop();
            this.internal.commissioningWindowTimeout = undefined;
        }
    }
}

export namespace AdministratorCommissioningServer {
    export class Internal {
        part?: Part;
        commissioningWindowTimeout?: Timer;
        fabricRemoveHandler = async () => {
            if (!this.part) {
                throw new InternalError("AdministratorCommissioningServer part not initialized");
            }

            this.part.agent.get(AdministratorCommissioningServer).state.adminFabricIndex = null;
        };
    }

    export class State extends AdministratorCommissioningBehavior.State {
        // Spec doesn't declare a default here so set manually
        windowStatus = AdministratorCommissioning.CommissioningWindowStatus.WindowNotOpen;
    }
}<|MERGE_RESOLUTION|>--- conflicted
+++ resolved
@@ -67,16 +67,11 @@
     }
 
     /** This method opens a Basic Commissioning Window. The default passcode is used. */
-<<<<<<< HEAD
-    // TODO - investigate why this method doesn't allow normal override
-    override async openBasicCommissioningWindow(
-        this: AdministratorCommissioningServer,
+    // TODO - fix ClusterBehavior.for so this is hidden as it only applies when basic feature is enabled
+     async openBasicCommissioningWindow(
+
         { commissioningTimeout }: OpenBasicCommissioningWindowRequest,
     ) {
-=======
-    // TODO - fix ClusterBehavior.for so this is hidden as it only applies when basic feature is enabled
-    async openBasicCommissioningWindow({ commissioningTimeout }: OpenBasicCommissioningWindowRequest) {
->>>>>>> 65d9e1db
         const device = this.session.getContext();
 
         this.#assertCommissioningWindowRequirements(commissioningTimeout, device);
