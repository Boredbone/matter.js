--- conflicted
+++ resolved
@@ -53,19 +53,10 @@
     /**
      * Persist non-volatile values modified without a transaction.
      *
-<<<<<<< HEAD
-     * Currently will throw an error if resources cannot be locked.  And
-     * transaction isolation means values may be overwritten in a shared
-     * environment.
-     *
-     * So this is intended for use in non-shared contexts like behavior
-     * initialization.
-=======
      * Currently will throw an error if resources cannot be locked.  And transaction isolation means values may be
      * overwritten in a shared environment.
      *
      * So this is intended for use in non-shared contexts like behavior initialization.
->>>>>>> 65d9e1db
      */
     save(transaction: Transaction): void;
 
@@ -230,7 +221,7 @@
 
     const participant = {
         toString() {
-            return internals.name; 
+            return internals.name;
         },
         commit1,
         commit2,
