/**
 * @license
 * Copyright 2022-2023 Project CHIP Authors
 * SPDX-License-Identifier: Apache-2.0
 */

import { IndexBehavior } from "../../behavior/definitions/index/IndexBehavior.js";
import { ImplementationError } from "../../common/MatterError.js";
import { Part } from "../../endpoint/Part.js";

/**
 * Thrown when there is a part ID or number conflict.
 */
export class IdentityConflictError extends ImplementationError {}

/**
 * Provides NodeServer and Part identification.
 */
export class IdentityService {
    #nodeDescription: string;
    #port?: number;
    #index?: IndexBehavior;

    constructor(root: Part, nodeDescription: string, port?: number) {
        this.#nodeDescription = nodeDescription;
        this.#port = port;

        const acquireIndex = () => {
            root.behaviors.require(IndexBehavior);
            this.#index = root.agent.get(IndexBehavior);
        };

        // Obtain the part index used for validating identity availability.  If the root part isn't yet initialized we
        // don't need to validate identities anyway
        if (root.lifecycle.isReady) {
            acquireIndex();
        } else {
            root.lifecycle.ready.once(acquireIndex);
        }
    }

    /**
     * Textual description of the node.
     */
    get nodeDescription() {
        return this.#nodeDescription;
    }

    /**
     * The network port the node is listening on.
     */
<<<<<<< HEAD
    assertIdAvailable(id: string, part: Part) {
        const other = this.#index?.forId(id);
        if (other && other !== part) {
            throw new IdentityConflictError(`Another part already exists with ID ${id}`);
        }
=======
    get port() {
        return this.#port;
>>>>>>> 65d9e1db
    }

    /**
     * Ensure that a number is available for assignment to a {@link Part}.
     */
    assertNumberAvailable(number: number, part: Part) {
        const other = this.#index?.forNumber(number);
        if (other && other !== part) {
            throw new IdentityConflictError(`Another part already exists with number ${number}`);
        }
    }
}<|MERGE_RESOLUTION|>--- conflicted
+++ resolved
@@ -49,16 +49,8 @@
     /**
      * The network port the node is listening on.
      */
-<<<<<<< HEAD
-    assertIdAvailable(id: string, part: Part) {
-        const other = this.#index?.forId(id);
-        if (other && other !== part) {
-            throw new IdentityConflictError(`Another part already exists with ID ${id}`);
-        }
-=======
     get port() {
         return this.#port;
->>>>>>> 65d9e1db
     }
 
     /**
