/**
 * @license
 * Copyright 2022-2023 Project CHIP Authors
 * SPDX-License-Identifier: Apache-2.0
 */

import { MatterDevice } from "../../MatterDevice.js";
import { ActionContext } from "../../behavior/ActionContext.js";
import { Transaction } from "../../behavior/state/transaction/Transaction.js";
import { AnyAttributeServer, AttributeServer } from "../../cluster/server/AttributeServer.js";
import { CommandServer } from "../../cluster/server/CommandServer.js";
import { Message } from "../../codec/MessageCodec.js";
import { EndpointInterface } from "../../endpoint/EndpointInterface.js";
import { Part } from "../../endpoint/Part.js";
import { PartServer } from "../../endpoint/PartServer.js";
import { Logger } from "../../log/Logger.js";
import { InteractionEndpointStructure } from "../../protocol/interaction/InteractionEndpointStructure.js";
import { InteractionServer } from "../../protocol/interaction/InteractionServer.js";
import { Session } from "../../session/Session.js";
import { track } from "../../util/Promises.js";
import { SubscriptionOptions } from "../options/SubscriptionOptions.js";
import { ServerStore } from "./storage/ServerStore.js";

const TRANSACTION = Symbol("transaction");

const logger = Logger.get("TransactionalInteractionServer");

/**
 * We graft a transaction onto the message as it the contextual object that exists for the life of a request.
 * 
 * Perhaps instead makes sense to wire ActionContext into lower levels of the server but this works for now.
 */
interface InternalMessage extends Message {
    [TRANSACTION]?: Transaction;
}

/**
 * Wire up an InteractionServer that initializes an InvocationContext earlier than the cluster API supports.
 *
 * This is necessary for attributes because the ClusterServer attribute APIs are synchronous while transaction
 * management is asynchronous.
 *
 * It's not necessary for command handling because that API is entirely async.  We do it here, however, just for the
 * sake of consistency.
 *
 * This could be integrated directly into InteractionServer but this further refactoring is probably warranted there
 * regardless.  This keeps the touch light for now.
 */
export class TransactionalInteractionServer extends InteractionServer {
    #endpointStructure: InteractionEndpointStructure;

    constructor(root: Part, store: ServerStore, subscriptionOptions: SubscriptionOptions) {
<<<<<<< HEAD
        const structure = new InteractionEndpointStructure();
        root.lifecycle.changed.on(async () => structure.initializeFromEndpoint(PartServer.forPart(root)));
=======
        const structure = new InteractionEndpointStructure;
        
        // TODO - rewrite element lookup so we don't need to build the secondary endpoint structure cache
        structure.initializeFromEndpoint(PartServer.forPart(root));
        root.lifecycle.changed.on(() => structure.initializeFromEndpoint(PartServer.forPart(root)))

>>>>>>> 65d9e1db
        super({
            eventHandler: store.eventHandler,
            endpointStructure: structure,
            subscriptionOptions: subscriptionOptions,
<<<<<<< HEAD
        });
=======
        })
        this.#endpointStructure = structure;
    }

    async [Symbol.asyncDispose]() {
        await this.close();
        this.#endpointStructure.destroy();
>>>>>>> 65d9e1db
    }

    /**
     * Obtain the transaction for a session.
     */
    static transactionFor(message: Message) {
        let transaction = (message as InternalMessage)[TRANSACTION];
        if (transaction === undefined) {
            transaction = new Transaction(ActionContext.via({ message }));
            (message as InternalMessage)[TRANSACTION] = transaction;
        }
        return transaction;
    }

    protected override async readAttribute(
        attribute: AnyAttributeServer<any>,
        session: Session<MatterDevice>,
        isFabricFiltered: boolean,
        message?: Message,
    ) {
        return this.#transact("Read", message, () => super.readAttribute(attribute, session, isFabricFiltered, message));
    }

    protected override async writeAttribute(
        attribute: AttributeServer<any>,
        value: any,
        session: Session<MatterDevice>,
        message: Message,
    ) {
        return this.#transact("Write", message, () => super.writeAttribute(attribute, value, session, message));
    }

    protected override async invokeCommand(
        command: CommandServer<any, any>,
        session: Session<MatterDevice>,
        commandFields: any,
        message: Message,
        endpoint: EndpointInterface,
    ) {
        return this.#transact("Invoke", message, () => super.invokeCommand(command, session, commandFields, message, endpoint));
    }

    /**
     * Perform an action with transaction support.
     *
     * If a transaction is present in the session after the action, commit or rollback depending on whether the action succeeded.
     *
     * Note that we currently wrap individual reads/writes/invokes in transactions with no support for cross-action
     * transactionality.  Matter does not address this so semantics are going to be highly implementation dependent if
     * they make sense at all.
     */
    async #transact<T extends Promise<unknown>>(why: string, message: Message | undefined, fn: () => T) {
        const transaction = message
            ? TransactionalInteractionServer.transactionFor(message)
            : new Transaction(ActionContext.via());
        try {
            return await track(fn(), [ why, transaction.via ]);
        } catch (e) {
            try {
<<<<<<< HEAD
                await this.#endTransaction(session, "rollback");
=======
                await this.#endTransaction(transaction, message, "rollback");
>>>>>>> 65d9e1db
            } catch (e) {
                logger.error("Unhandled error in transaction rollback", e);
            }
            throw e;
        } finally {
<<<<<<< HEAD
            await this.#endTransaction(session, "commit");
=======
            await this.#endTransaction(transaction, message, "commit");
>>>>>>> 65d9e1db
        }
    }

    async #endTransaction(transaction: Transaction, message: Message | undefined, method: "commit" | "rollback") {
        if (transaction === undefined) {
            return;
        }

        if (message) {
            delete (message as InternalMessage)[TRANSACTION];
        }

        if (transaction.status === Transaction.Status.Exclusive) {
            await transaction[method]();
        }
    }
}<|MERGE_RESOLUTION|>--- conflicted
+++ resolved
@@ -27,7 +27,7 @@
 
 /**
  * We graft a transaction onto the message as it the contextual object that exists for the life of a request.
- * 
+ *
  * Perhaps instead makes sense to wire ActionContext into lower levels of the server but this works for now.
  */
 interface InternalMessage extends Message {
@@ -50,32 +50,23 @@
     #endpointStructure: InteractionEndpointStructure;
 
     constructor(root: Part, store: ServerStore, subscriptionOptions: SubscriptionOptions) {
-<<<<<<< HEAD
         const structure = new InteractionEndpointStructure();
-        root.lifecycle.changed.on(async () => structure.initializeFromEndpoint(PartServer.forPart(root)));
-=======
-        const structure = new InteractionEndpointStructure;
-        
+
         // TODO - rewrite element lookup so we don't need to build the secondary endpoint structure cache
         structure.initializeFromEndpoint(PartServer.forPart(root));
         root.lifecycle.changed.on(() => structure.initializeFromEndpoint(PartServer.forPart(root)))
 
->>>>>>> 65d9e1db
         super({
             eventHandler: store.eventHandler,
             endpointStructure: structure,
             subscriptionOptions: subscriptionOptions,
-<<<<<<< HEAD
         });
-=======
-        })
         this.#endpointStructure = structure;
     }
 
     async [Symbol.asyncDispose]() {
         await this.close();
         this.#endpointStructure.destroy();
->>>>>>> 65d9e1db
     }
 
     /**
@@ -135,21 +126,13 @@
             return await track(fn(), [ why, transaction.via ]);
         } catch (e) {
             try {
-<<<<<<< HEAD
-                await this.#endTransaction(session, "rollback");
-=======
                 await this.#endTransaction(transaction, message, "rollback");
->>>>>>> 65d9e1db
             } catch (e) {
                 logger.error("Unhandled error in transaction rollback", e);
             }
             throw e;
         } finally {
-<<<<<<< HEAD
-            await this.#endTransaction(session, "commit");
-=======
             await this.#endTransaction(transaction, message, "commit");
->>>>>>> 65d9e1db
         }
     }
 
