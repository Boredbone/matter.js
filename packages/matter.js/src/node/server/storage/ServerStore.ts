--- conflicted
+++ resolved
@@ -10,10 +10,7 @@
 import { EventHandler } from "../../../protocol/interaction/EventHandler.js";
 import { StorageContext } from "../../../storage/StorageContext.js";
 import { StorageManager } from "../../../storage/StorageManager.js";
-<<<<<<< HEAD
-=======
 import { Environment } from "../../../common/Environment.js";
->>>>>>> 65d9e1db
 import { AsyncConstruction, asyncNew } from "../../../util/AsyncConstruction.js";
 import { ServerOptions } from "../../options/ServerOptions.js";
 import type { NodeServer } from "../NodeServer.js";
@@ -43,60 +40,28 @@
 
     /**
      * Create a new store.
-<<<<<<< HEAD
      *
      * TODO - implement conversion from 0.7 format so people can change API
      * seamlessly
      */
-    constructor(configuration: ServerOptions.Configuration) {
-        this.#environment = configuration.environment;
-        const nextNumber = configuration.nextEndpointNumber;
+    constructor(environment: Environment, nodeId: string, nextEndpointNumber: number) {
+        const nextNumber = nextEndpointNumber;
 
         this.#construction = AsyncConstruction(this, async () => {
-            this.#storage = await this.#environment.createStorage();
+            this.#storageManager = await environment.createStorage(nodeId);
 
-            this.#partStores = await asyncNew(PartStoreService, {
-                storage: this.#storage.createContext("endpoints"),
+            this.#rootStore = await asyncNew(PartStoreService, {
+                storage: this.#storageManager.createContext("root"),
                 nextNumber,
             });
 
-            this.#eventHandler = new EventHandler(this.#initializedStorage.createContext("events"));
+            this.#eventHandler = new EventHandler(this.eventStorage);
             await this.#eventHandler.construction;
         });
     }
 
-    static async create(configuration: ServerOptions.Configuration): Promise<ServerStore> {
-        return asyncNew(this, configuration);
-    }
-
-    async [Symbol.asyncDispose]() {
-        await this.#storage?.close();
-=======
-     * 
-     * TODO - implement conversion from 0.7 format so people can change API
-     * seamlessly
-     */
-    constructor(environment: Environment, nodeId: string, nextEndpointNumber: number) {
-        let nextNumber = nextEndpointNumber;
-
-        this.#construction = AsyncConstruction(
-            this,
-            async () => {
-                this.#storageManager = await environment.createStorage(nodeId);
-        
-                this.#rootStore = await asyncNew(
-                    PartStoreService,
-                    {
-                        storage: this.#storageManager.createContext("root"),
-                        nextNumber,
-                    }
-                );
-            }
-        )
-    }
-
-    static async create(environment: Environment, nodeId: string, nextEndpointNumber: number) {
-        return await asyncNew(this, environment, nodeId, nextEndpointNumber);
+    static async create(environment: Environment, nodeId: string, nextEndpointNumber: number): Promise<ServerStore> {
+        return asyncNew(this, environment, nodeId, nextEndpointNumber);
     }
 
     async [Symbol.asyncDispose]() {
@@ -109,16 +74,11 @@
             this.#eventStorage = this.#storage.createContext("events");
         }
         return this.#eventStorage;
->>>>>>> 65d9e1db
     }
 
     get eventHandler() {
         if (!this.#eventHandler) {
-<<<<<<< HEAD
             throw new ImplementationError("Event handler accessed prior to initialization");
-=======
-            this.#eventHandler = new EventHandler(this.eventStorage);
->>>>>>> 65d9e1db
         }
         return this.#eventHandler;
     }
