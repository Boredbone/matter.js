/**
 * @license
 * Copyright 2022-2023 Project CHIP Authors
 * SPDX-License-Identifier: Apache-2.0
 */

import { Environment } from "../../../common/Environment.js";
import { ImplementationError } from "../../../common/MatterError.js";
import { Logger } from "../../../log/Logger.js";
import { EventHandler } from "../../../protocol/interaction/EventHandler.js";
import { StorageContext } from "../../../storage/StorageContext.js";
import { StorageManager } from "../../../storage/StorageManager.js";
import { AsyncConstruction, asyncNew } from "../../../util/AsyncConstruction.js";
import type { NodeServer } from "../NodeServer.js";
import { PartStoreFactory } from "./PartStoreService.js";

export const logger = Logger.get("NodeStore");

/**
 * Non-volatile state management for a {@link NodeServer}.
 *
 * The default implementation for matter.js uses synchronous APIs for storage.
 * However, this will change in the future, and other implementations may be
 * backed by asynchronous storage.  So the public API is asynchronous.
 */
export class ServerStore {
    #storageManager?: StorageManager;
    #eventHandler?: EventHandler;
    #sessionStorage?: StorageContext;
    #fabricStorage?: StorageContext;
    #eventStorage?: StorageContext;
    #rootStore?: PartStoreFactory;
    #construction: AsyncConstruction<ServerStore>;

    get construction() {
        return this.#construction;
    }

    /**
     * Create a new store.
     *
     * TODO - implement conversion from 0.7 format so people can change API
     * seamlessly
     */
    constructor(environment: Environment, nodeId: string, nextEndpointNumber: number) {
<<<<<<< HEAD
        const nextNumber = nextEndpointNumber;

        this.#construction = AsyncConstruction(this, async () => {
            this.#storageManager = await environment.createStorage(nodeId);

            this.#rootStore = await asyncNew(PartStoreService, {
                storage: this.#storageManager.createContext("root"),
                nextNumber,
            });

            this.#eventHandler = new EventHandler(this.eventStorage);
            await this.#eventHandler.construction;
        });
=======
        let nextNumber = nextEndpointNumber;

        this.#construction = AsyncConstruction(
            this,
            async () => {
                this.#storageManager = await environment.createStorage(nodeId);
        
                this.#rootStore = await asyncNew(
                    PartStoreFactory,
                    {
                        storage: this.#storageManager.createContext("root"),
                        nextNumber,
                    }
                );
            }
        )
>>>>>>> 469ffbf6
    }

    static async create(environment: Environment, nodeId: string, nextEndpointNumber: number): Promise<ServerStore> {
        return asyncNew(this, environment, nodeId, nextEndpointNumber);
    }

    async [Symbol.asyncDispose]() {
        await this.#construction;
        await this.#storageManager?.close();
    }

    get eventStorage() {
        if (!this.#eventStorage) {
            this.#eventStorage = this.#storage.createContext("events");
        }
        return this.#eventStorage;
    }

    get eventHandler() {
        if (!this.#eventHandler) {
            throw new ImplementationError("Event handler accessed prior to initialization");
        }
        return this.#eventHandler;
    }

    get sessionStorage() {
        if (!this.#sessionStorage) {
            this.#sessionStorage = this.#storage.createContext("sessions");
        }
        return this.#sessionStorage;
    }

    get fabricStorage() {
        if (!this.#fabricStorage) {
            this.#fabricStorage = this.#storage.createContext("fabrics");
        }
        return this.#fabricStorage;
    }

    get partStores() {
        if (this.#rootStore === undefined) {
            throw new ImplementationError("Part storage accessed prior to initialization");
        }
        return this.#rootStore;
    }

    get #storage() {
        if (this.#storageManager === undefined) {
            throw new ImplementationError("Node storage accessed prior to initialization");
        }
        return this.#storageManager;
    }
}<|MERGE_RESOLUTION|>--- conflicted
+++ resolved
@@ -43,13 +43,12 @@
      * seamlessly
      */
     constructor(environment: Environment, nodeId: string, nextEndpointNumber: number) {
-<<<<<<< HEAD
         const nextNumber = nextEndpointNumber;
 
         this.#construction = AsyncConstruction(this, async () => {
             this.#storageManager = await environment.createStorage(nodeId);
 
-            this.#rootStore = await asyncNew(PartStoreService, {
+            this.#rootStore = await asyncNew(PartStoreFactory, {
                 storage: this.#storageManager.createContext("root"),
                 nextNumber,
             });
@@ -57,24 +56,6 @@
             this.#eventHandler = new EventHandler(this.eventStorage);
             await this.#eventHandler.construction;
         });
-=======
-        let nextNumber = nextEndpointNumber;
-
-        this.#construction = AsyncConstruction(
-            this,
-            async () => {
-                this.#storageManager = await environment.createStorage(nodeId);
-        
-                this.#rootStore = await asyncNew(
-                    PartStoreFactory,
-                    {
-                        storage: this.#storageManager.createContext("root"),
-                        nextNumber,
-                    }
-                );
-            }
-        )
->>>>>>> 469ffbf6
     }
 
     static async create(environment: Environment, nodeId: string, nextEndpointNumber: number): Promise<ServerStore> {
