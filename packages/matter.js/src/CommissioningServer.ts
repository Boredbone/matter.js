--- conflicted
+++ resolved
@@ -199,15 +199,12 @@
     #endpointStructureStorage?: StorageContext;
     #subscriptionOptions: SubscriptionOptions;
     #eventHandler?: EventHandler;
-<<<<<<< HEAD
-    #basicInformationCluster?: ClusterServerObjForCluster<typeof BasicInformationCluster>;
-    #construction: AsyncConstruction<CommissioningServer>;
-=======
     #interactionServer?: InteractionServer;
     #endpointStructure = new InteractionEndpointStructure;
     #mdnsBroadcaster?: MdnsBroadcaster;
     #mdnsScanner?: MdnsScanner;
->>>>>>> 65d9e1db
+    #basicInformationCluster?: ClusterServerObjForCluster<typeof BasicInformationCluster>;
+    #construction: AsyncConstruction<CommissioningServer>;
 
     protected override networkConfig: NetworkOptions.Configuration;
     protected override commissioningConfig: CommissioningOptions.Configuration;
@@ -462,7 +459,6 @@
                 ),
             );
 
-<<<<<<< HEAD
             await this.rootEndpoint.addClusterServer(
                 ClusterServer(
                     AdministratorCommissioningCluster,
@@ -478,8 +474,8 @@
             // We must register this event before creating an InteractionServer so
             // we initialize endpoint datasources before the InteractionServer
             // processes events
-            this.endpointStructure.change.on(async () => {
-                for (const endpoint of this.endpointStructure.endpoints.values()) {
+            this.#endpointStructure.change.on(async () => {
+                for (const endpoint of this.#endpointStructure.endpoints.values()) {
                     for (const cluster of endpoint.getAllClusterServers()) {
                         await asClusterServerInternal(cluster)._setDatasource(
                             await CommissioningServerClusterDatasource.create(
@@ -490,32 +486,6 @@
                             ),
                         );
                     }
-=======
-        this.rootEndpoint.addClusterServer(
-            ClusterServer(
-                AdministratorCommissioningCluster,
-                {
-                    windowStatus: AdministratorCommissioning.CommissioningWindowStatus.WindowNotOpen,
-                    adminFabricIndex: null,
-                    adminVendorId: null,
-                },
-                AdministratorCommissioningHandler(),
-            ),
-        );
-
-        // We must register this event before creating an InteractionServer so
-        // we initialize endpoint datasources before the InteractionServer
-        // processes events
-        this.#endpointStructure.change.on(() => {
-            for (const endpoint of this.#endpointStructure.endpoints.values()) {
-                for (const cluster of endpoint.getAllClusterServers()) {
-                    new CommissioningServerClusterDatasource(
-                        endpoint,
-                        cluster,
-                        this.storage,
-                        this.eventHandler
-                    );
->>>>>>> 65d9e1db
                 }
             });
         });
@@ -625,13 +595,6 @@
         };
     }
 
-<<<<<<< HEAD
-    async updateStructure() {
-        logger.debug("Endpoint structure got updated ...");
-        await this.assignEndpointIds(); // Make sure to have unique endpoint ids
-        await this.rootEndpoint.updatePartsList(); // update parts list of all Endpoint objects with final IDs
-        await this.endpointStructure.initializeFromEndpoint(this.rootEndpoint); // Reinitialize the interaction server structure
-=======
     /**
      * Get the root endpoint of the node.
      */
@@ -679,12 +642,11 @@
         this.rootEndpoint.addClusterServer(cluster);
     }
 
-    updateStructure() {
+    async updateStructure() {
         logger.debug("Endpoint structure got updated ...");
-        this.assignEndpointIds(); // Make sure to have unique endpoint ids
-        this.rootEndpoint.updatePartsList(); // update parts list of all Endpoint objects with final IDs
-        this.#endpointStructure.initializeFromEndpoint(this.rootEndpoint); // Reinitialize the interaction server structure
->>>>>>> 65d9e1db
+        await this.assignEndpointIds(); // Make sure to have unique endpoint ids
+        await this.rootEndpoint.updatePartsList(); // update parts list of all Endpoint objects with final IDs
+        await this.#endpointStructure.initializeFromEndpoint(this.rootEndpoint); // Reinitialize the interaction server structure
     }
 
     getNextEndpointId(increase = true) {
@@ -701,9 +663,6 @@
         await this.#endpointStructureStorage?.set("nextEndpointId", this.nextEndpointId);
     }
 
-<<<<<<< HEAD
-    private async initializeEndpointIdsFromStorage(endpoint: EndpointInterface, parentUniquePrefix = "") {
-=======
     override async close() {
         if (this.#interactionServer) {
             await this.#interactionServer.close();
@@ -768,8 +727,7 @@
         this.networkConfig.port = port;
     }
 
-    private initializeEndpointIdsFromStorage(endpoint: EndpointInterface, parentUniquePrefix = "") {
->>>>>>> 65d9e1db
+    private async initializeEndpointIdsFromStorage(endpoint: EndpointInterface, parentUniquePrefix = "") {
         if (this.#endpointStructureStorage === undefined) {
             throw new ImplementationError("Storage manager must be initialized to enable initialization from storage.");
         }
@@ -829,48 +787,6 @@
             await this.fillAndStoreEndpointIds(endpoint, endpointUniquePrefix);
         }
     }
-<<<<<<< HEAD
-
-    protected async initializeEndpoints() {
-        if (this.#storage === undefined || this.#endpointStructureStorage === undefined) {
-            throw new ImplementationError("Storage not initialized");
-        }
-
-        this.nextEndpointId = await this.#endpointStructureStorage.get("nextEndpointId", this.nextEndpointId);
-
-        await this.assignEndpointIds(); // Make sure to have unique endpoint ids
-        await this.rootEndpoint.updatePartsList(); // initialize parts list of all Endpoint objects with final IDs
-        this.rootEndpoint.setStructureChangedCallback(() => this.updateStructure()); // Make sure we get structure changes
-    }
-
-    protected override emitCommissioningChanged(fabric: FabricIndex): void {
-        this.#commissioningChangedCallback?.(fabric);
-    }
-
-    protected override emitActiveSessionsChanged(fabric: FabricIndex): void {
-        this.#activeSessionsChangedCallback?.(fabric);
-    }
-
-    protected override async clearStorage() {
-        await this.storage.clear();
-    }
-
-    protected override createInteractionServer() {
-        return new InteractionServer({
-            subscriptionOptions: this.#subscriptionOptions,
-            eventHandler: this.eventHandler,
-            endpointStructure: this.endpointStructure,
-        });
-    }
-
-    protected get eventHandler() {
-        if (!this.#eventHandler) {
-            throw new ImplementationError("EventHandler not initialized");
-        }
-        return this.#eventHandler;
-    }
-=======
->>>>>>> 65d9e1db
 }
 
 class CommissioningServerClusterDatasource implements ClusterDatasource {
