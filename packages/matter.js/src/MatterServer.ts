--- conflicted
+++ resolved
@@ -128,15 +128,8 @@
         if (this.nodes.has(storageKey)) {
             throw new Error(`Node with storage key "${storageKey}" already exists.`);
         }
-<<<<<<< HEAD
-        server.port = this.getNextMatterPort(server.port);
-
-        await server.setStorage(this.storageManager.createContext(storageKey));
-
-=======
         commissioningServer.setPort(this.getNextMatterPort(commissioningServer.getPort()));
         commissioningServer.setStorage(this.storageManager.createContext(storageKey));
->>>>>>> 801c6416
         logger.debug(`Adding CommissioningServer using storage key "${storageKey}".`);
         await this.prepareNode(commissioningServer);
         this.nodes.set(storageKey, commissioningServer);
@@ -187,11 +180,7 @@
             throw new Error(`Node with storage key "${storageKey}" already exists.`);
         }
 
-<<<<<<< HEAD
-        const localPort = commissioningController.port;
-=======
         const localPort = commissioningController.getPort();
->>>>>>> 801c6416
         if (localPort !== undefined) {
             // If a local port for controller is defined verify that the port is not overlapping with other nodes
             // Method throws if port is already used
