--- conflicted
+++ resolved
@@ -136,21 +136,7 @@
         }
         server.port = this.getNextMatterPort(server.port);
 
-<<<<<<< HEAD
-        // CommissioningServer is designed for lazy initialization of storage.
-        // Not changing that to keep API consistent.
-        //
-        // NodeServer is initialized with storage from the get-go so this call
-        // is not necessary.
-        //
-        // Keeping storage out of BaseNodeServer keeps concerns separated so
-        // just check for the CommissioningServer case explicitly
-        if (server instanceof CommissioningServer) {
-            await server.setStorage(this.storageManager.createContext(storageKey));
-        }
-=======
-        server.storage = this.storageManager.createContext(storageKey);
->>>>>>> 65d9e1db
+        await server.setStorage(this.storageManager.createContext(storageKey));
 
         logger.debug(`Adding CommissioningServer using storage key "${storageKey}".`);
         await this.prepareNode(server);
