/**
 * @license
 * Copyright 2022 The matter.js Authors
 * SPDX-License-Identifier: Apache-2.0
 */

import { Attributes, Cluster, Commands, Events } from "../cluster/Cluster.js";
import { getClusterNameById } from "../cluster/ClusterHelper.js";
import { ClusterClientObj } from "../cluster/client/ClusterClientTypes.js";
import { BasicInformationCluster } from "../cluster/definitions/BasicInformationCluster.js";
import { BridgedDeviceBasicInformationCluster } from "../cluster/definitions/BridgedDeviceBasicInformationCluster.js";
import { DescriptorCluster } from "../cluster/definitions/DescriptorCluster.js";
import { FixedLabelCluster } from "../cluster/definitions/FixedLabelCluster.js";
import { UserLabelCluster } from "../cluster/definitions/UserLabelCluster.js";
import { ClusterServer } from "../cluster/server/ClusterServer.js";
import {
    ClusterServerObj,
    ClusterServerObjForCluster,
    asClusterServerInternal,
} from "../cluster/server/ClusterServerTypes.js";
import { ImplementationError, InternalError, NotImplementedError } from "../common/MatterError.js";
import { ClusterId } from "../datatype/ClusterId.js";
import { EndpointNumber } from "../datatype/EndpointNumber.js";
import { EndpointInterface } from "../endpoint/EndpointInterface.js";
import { BitSchema, TypeFromPartialBitSchema } from "../schema/BitmapSchema.js";
import { AtLeastOne } from "../util/Array.js";
import { AsyncConstruction } from "../util/AsyncConstruction.js";
import { DeviceTypeDefinition } from "./DeviceTypes.js";

export interface EndpointOptions {
    endpointId?: EndpointNumber;
    uniqueStorageKey?: string;
}

export class Endpoint implements EndpointInterface {
    private readonly clusterServers = new Map<ClusterId, ClusterServerObj<Attributes, Events>>();
    private readonly clusterClients = new Map<ClusterId, ClusterClientObj<any, Attributes, Commands, Events>>();
    private readonly childEndpoints: Endpoint[] = [];
    number: EndpointNumber | undefined;
    uniqueStorageKey: string | undefined;
    name = "";
    private structureChangedCallback: () => Promise<void> = async () => {
        /** noop until officially set **/
    };

    private descriptorCluster?: ClusterServerObjForCluster<typeof DescriptorCluster>;
    #construction: AsyncConstruction<Endpoint>;

    get construction() {
        return this.#construction;
    }

    /**
     * Create a new Endpoint instance.
     *
     * @param deviceTypes One or multiple DeviceTypeDefinitions of the endpoint
     * @param options Options for the endpoint
     */
    constructor(
        protected deviceTypes: AtLeastOne<DeviceTypeDefinition>,
        options: EndpointOptions = {},
    ) {
        if (options.endpointId !== undefined) {
            this.number = options.endpointId;
        }
        if (options.uniqueStorageKey !== undefined) {
            this.uniqueStorageKey = options.uniqueStorageKey;
        }

        this.#construction = AsyncConstruction(this, async () => {
            this.descriptorCluster = ClusterServer(
                DescriptorCluster,
                {
                    deviceTypeList: deviceTypes.map(deviceType => ({
                        deviceType: deviceType.code,
                        revision: deviceType.revision,
                    })),
                    serverList: [],
                    clientList: [],
                    partsList: [],
                },
                {},
            );
            await this.addClusterServer(this.descriptorCluster);
            this.setDeviceTypes(deviceTypes);
        });
    }

    async setStructureChangedCallback(callback: () => Promise<void>) {
        this.structureChangedCallback = callback;
        this.childEndpoints.forEach(endpoint => endpoint.setStructureChangedCallback(callback));
    }

    async removeFromStructure() {
        await this.destroy();
        this.structureChangedCallback = async () => {
            /** noop **/
        };
        for (const endpoint of this.childEndpoints) {
            await endpoint.removeFromStructure();
        }
    }

    async destroy() {
        for (const clusterServer of this.clusterServers.values()) {
            await asClusterServerInternal(clusterServer)._destroy();
        }
    }

    getNumber() {
        if (this.number === undefined) {
            throw new InternalError("Endpoint has not been assigned yet");
        }
        return this.number;
    }

    async addFixedLabel(label: string, value: string) {
        if (!this.hasClusterServer(FixedLabelCluster)) {
            await this.addClusterServer(
                ClusterServer(
                    FixedLabelCluster,
                    {
                        labelList: [],
                    },
                    {},
                ),
            );
        }
        const fixedLabelCluster = await this.getClusterServer(FixedLabelCluster);
        const labelList = (fixedLabelCluster?.getLabelListAttribute() ?? []).filter(
            ({ label: entryLabel }) => entryLabel !== label, // Prevent adding duplicate labels
        );
        labelList.push({ label, value });
        await fixedLabelCluster?.setLabelListAttribute(labelList);
    }

    async addUserLabel(label: string, value: string) {
        if (!this.hasClusterServer(UserLabelCluster)) {
            await this.addClusterServer(
                ClusterServer(
                    UserLabelCluster,
                    {
                        labelList: [],
                    },
                    {},
                ),
            );
        }
        const userLabelCluster = await this.getClusterServer(UserLabelCluster);
        const labelList = (userLabelCluster?.getLabelListAttribute() ?? []).filter(
            ({ label: entryLabel }) => entryLabel !== label, // Prevent adding duplicate labels
        );
        labelList.push({ label, value });
        await userLabelCluster?.setLabelListAttribute(labelList);
    }

    async addClusterServer<A extends Attributes, E extends Events>(cluster: ClusterServerObj<A, E>) {
        if (this.descriptorCluster === undefined) {
            throw new ImplementationError(`Initializatipn not completed`);
        }

        const currentCluster = this.clusterServers.get(cluster.id);
        if (currentCluster !== undefined) {
            await asClusterServerInternal(currentCluster)._destroy();
        }
        asClusterServerInternal(cluster)._assignToEndpoint(this);
        if (cluster.id === DescriptorCluster.id) {
            this.descriptorCluster = cluster as unknown as ClusterServerObjForCluster<typeof DescriptorCluster>;
        }

        // In ts4 the cast to "any" here was unnecessary.  In TS5 the fact that
        // the string index signature in Attributes and Events doesn't allow
        // for undefined results in the error:
        //
        //   Type 'undefined' is not assignable to type '() => any'
        //
        // I'm not sure if I'd classify the old or new behavior as more correct
        // but the solution would be to add "| undefined" to the string index
        // signature in Attributes and Events, which will force additional
        // assertions everywhere those interfaces are used.  I'm treating that
        // as low priority for now
        this.clusterServers.set(cluster.id, cluster as any);

        this.descriptorCluster.attributes.serverList.init(Array.from(this.clusterServers.keys()).sort((a, b) => a - b));
        await this.structureChangedCallback(); // Inform parent about structure change
    }

    async addClusterClient<F extends BitSchema, A extends Attributes, C extends Commands, E extends Events>(
        cluster: ClusterClientObj<F, A, C, E>,
    ) {
        this.#construction.assert();
        if (this.descriptorCluster === undefined) {
            throw new ImplementationError(`Initialization not completed`);
        }

        this.clusterClients.set(cluster.id, cluster);
        this.descriptorCluster.attributes.clientList.init(Array.from(this.clusterClients.keys()).sort((a, b) => a - b));
        await this.structureChangedCallback(); // Inform parent about structure change
    }

    // TODO cleanup with id number vs ClusterId
    // TODO add instance if optional and not existing, maybe get rid of undefined by throwing?
    async getClusterServer<
        F extends BitSchema,
        SF extends TypeFromPartialBitSchema<F>,
        A extends Attributes,
        C extends Commands,
        E extends Events,
    >(cluster: Cluster<F, SF, A, C, E>): Promise<ClusterServerObj<A, E> | undefined> {
        const clusterServer = this.clusterServers.get(cluster.id);
        if (clusterServer !== undefined) {
            // See comment in addClusterServer, this is the inverse of that
            // issue
            return clusterServer as unknown as ClusterServerObj<A, E>;
        }
    }

    async getClusterClient<
        F extends BitSchema,
        SF extends TypeFromPartialBitSchema<F>,
        A extends Attributes,
        C extends Commands,
        E extends Events,
    >(cluster: Cluster<F, SF, A, C, E>): Promise<ClusterClientObj<F, A, C, E> | undefined> {
        return this.clusterClients.get(cluster.id) as ClusterClientObj<F, A, C, E>;
    }

    getClusterServerById(clusterId: ClusterId): ClusterServerObj<Attributes, Events> | undefined {
        return this.clusterServers.get(clusterId);
    }

    getClusterClientById(clusterId: ClusterId): ClusterClientObj<any, Attributes, Commands, Events> | undefined {
        return this.clusterClients.get(clusterId);
    }

    hasClusterServer<
        F extends BitSchema,
        SF extends TypeFromPartialBitSchema<F>,
        A extends Attributes,
        C extends Commands,
        E extends Events,
    >(cluster: Cluster<F, SF, A, C, E>): boolean {
        return this.clusterServers.has(cluster.id);
    }

    hasClusterServerById(clusterId: ClusterId): boolean {
        return this.clusterServers.has(clusterId);
    }

    hasClusterClient<
        F extends BitSchema,
        SF extends TypeFromPartialBitSchema<F>,
        A extends Attributes,
        C extends Commands,
        E extends Events,
    >(cluster: Cluster<F, SF, A, C, E>): boolean {
        return this.clusterClients.has(cluster.id);
    }

    getDeviceTypes(): AtLeastOne<DeviceTypeDefinition> {
        return this.deviceTypes;
    }

    setDeviceTypes(deviceTypes: AtLeastOne<DeviceTypeDefinition>): void {
        // Remove duplicates, for now we ignore that there could be different revisions
        if (this.descriptorCluster === undefined) {
            throw new ImplementationError(`Initializatipn not completed`);
        }

        const deviceTypeList = new Map<number, DeviceTypeDefinition>();
        deviceTypes.forEach(deviceType => deviceTypeList.set(deviceType.code, deviceType));
        this.deviceTypes = Array.from(deviceTypeList.values()) as AtLeastOne<DeviceTypeDefinition>;
        this.name = deviceTypes[0].name;

        // Update descriptor cluster
        this.descriptorCluster.attributes.deviceTypeList.init(
            this.deviceTypes.map(deviceType => ({
                deviceType: deviceType.code,
                revision: deviceType.revision,
            })),
        );
    }

<<<<<<< HEAD
    async addChildEndpoint(endpoint: EndpointInterface): Promise<void> {
=======
    addChildEndpoint(endpoint: EndpointInterface): void {
        if (!(endpoint instanceof Endpoint)) {
            throw new Error("Only supported EndpointInterface implementation is Endpoint");
        }

>>>>>>> 801c6416
        if (endpoint.number !== undefined && this.getChildEndpoint(endpoint.number) !== undefined) {
            throw new ImplementationError(
                `Endpoint with id ${endpoint.number} already exists as child from ${this.number}.`,
            );
        }

        this.childEndpoints.push(endpoint);
        endpoint.setStructureChangedCallback(this.structureChangedCallback);
        await this.structureChangedCallback(); // Inform parent about structure change
    }

    getChildEndpoint(id: EndpointNumber): Endpoint | undefined {
        return this.childEndpoints.find(endpoint => endpoint.number === id);
    }

    getChildEndpoints(): Endpoint[] {
        return this.childEndpoints;
    }

    protected async removeChildEndpoint(endpoint: Endpoint): Promise<void> {
        const index = this.childEndpoints.indexOf(endpoint);
        if (index === -1) {
            throw new ImplementationError(`Provided endpoint for deletion does not exist as child endpoint.`);
        }
        this.childEndpoints.splice(index, 1);
        await endpoint.removeFromStructure();
        await this.structureChangedCallback(); // Inform parent about structure change
    }

    async determineUniqueID(): Promise<string | undefined> {
        // if the options in constructor contained a custom uniqueStorageKey, use this
        if (this.uniqueStorageKey !== undefined) {
            return `custom_${this.uniqueStorageKey}`;
        }
        // Else we check if we have a basic information cluster or bridged device basic information cluster and
        // use the uniqueId or serial number, if provided
        const basicInformationCluster =
            (await this.getClusterServer(BasicInformationCluster)) ??
            (await this.getClusterServer(BridgedDeviceBasicInformationCluster));
        if (basicInformationCluster !== undefined) {
            const uniqueId = basicInformationCluster.getUniqueIdAttribute?.();
            if (uniqueId !== undefined) {
                return `unique_${uniqueId}`;
            }
            const serialNumber = basicInformationCluster.getSerialNumberAttribute?.();
            if (serialNumber !== undefined) {
                return `serial_${serialNumber}`;
            }
        }
    }

    public verifyRequiredClusters(): void {
        this.deviceTypes.forEach(deviceType => {
            deviceType.requiredServerClusters?.forEach(clusterId => {
                if (!this.clusterServers.has(clusterId)) {
                    const clusterName = getClusterNameById(clusterId);
                    throw new ImplementationError(
                        `Device type ${deviceType.name} (0x${deviceType.code.toString(
                            16,
                        )}) requires cluster server ${clusterName}(0x${clusterId.toString(
                            16,
                        )}) but it is not present on endpoint ${this.number}`,
                    );
                }
            });

            if (this.clusterClients.size > 0) {
                // TODO remove once supported
                throw new NotImplementedError(`Devices with client clusters are not supported yet`);
            }
            deviceType.requiredClientClusters?.forEach(clusterId => {
                const clusterName = getClusterNameById(clusterId);
                if (!this.clusterClients.has(clusterId)) {
                    throw new ImplementationError(
                        `Device type ${deviceType.name} (0x${deviceType.code.toString(
                            16,
                        )}) requires cluster client ${clusterName}(0x${clusterId.toString(
                            16,
                        )}) but it is not present on endpoint ${this.number}`,
                    );
                }
            });
        });
    }

    getAllClusterServers(): ClusterServerObj<Attributes, Events>[] {
        return Array.from(this.clusterServers.values());
    }

    getAllClusterClients(): ClusterClientObj<any, Attributes, Commands, Events>[] {
        return Array.from(this.clusterClients.values());
    }

    async updatePartsList() {
        this.#construction.assert();
        if (this.descriptorCluster === undefined) {
            throw new ImplementationError(`Initializatipn not completed`);
        }

        const newPartsList = new Array<EndpointNumber>();

        for (const child of this.childEndpoints) {
            const childPartsList = await child.updatePartsList();

            if (child.number === undefined) {
                throw new InternalError(`Child endpoint has no id, can not add to parts list`);
            }

            newPartsList.push(EndpointNumber(child.number));
            newPartsList.push(...childPartsList);
        }

        await this.descriptorCluster.attributes.partsList.setLocal(newPartsList);

        return newPartsList;
    }
}<|MERGE_RESOLUTION|>--- conflicted
+++ resolved
@@ -281,15 +281,10 @@
         );
     }
 
-<<<<<<< HEAD
     async addChildEndpoint(endpoint: EndpointInterface): Promise<void> {
-=======
-    addChildEndpoint(endpoint: EndpointInterface): void {
         if (!(endpoint instanceof Endpoint)) {
             throw new Error("Only supported EndpointInterface implementation is Endpoint");
         }
-
->>>>>>> 801c6416
         if (endpoint.number !== undefined && this.getChildEndpoint(endpoint.number) !== undefined) {
             throw new ImplementationError(
                 `Endpoint with id ${endpoint.number} already exists as child from ${this.number}.`,
