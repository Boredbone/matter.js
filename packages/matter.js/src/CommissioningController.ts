--- conflicted
+++ resolved
@@ -138,13 +138,8 @@
      *
      * @param options The options for the CommissioningController
      */
-<<<<<<< HEAD
-    constructor(private readonly options: CommissioningControllerOptions) {}
-=======
-    constructor(private readonly options: CommissioningControllerOptions) {
-        super();
-    }
->>>>>>> 801c6416
+    constructor(private readonly options: CommissioningControllerOptions) {super();
+    }
 
     get nodeId() {
         return this.controllerInstance?.nodeId;
