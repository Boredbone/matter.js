--- conflicted
+++ resolved
@@ -60,25 +60,18 @@
         part.lifecycle.changed.on(() => this.#structureChangedCallback?.());
     }
 
-<<<<<<< HEAD
     get construction(): AsyncConstruction<PartServer> {
         return AsyncConstruction(this, async () => {
             // Nothing to do
         });
     }
 
-    createBacking(behavior: Behavior.Type): BehaviorBacking {
-        let backing;
-        if (behavior.prototype instanceof ClusterBehavior) {
-            const cluster = (behavior as ClusterBehavior.Type).cluster;
-=======
     createBacking(type: Behavior.Type): BehaviorBacking {
         let backing: BehaviorBacking;
         if (type.prototype instanceof ClusterBehavior) {
             const cluster = (type as ClusterBehavior.Type).cluster;
 
             // Sanity check
->>>>>>> 65d9e1db
             if (this.#clusterServers.has(cluster.id)) {
                 throw new InternalError(
                     `${this.#part}.${cluster.id} cluster ${cluster.id} initialized multiple times`,
