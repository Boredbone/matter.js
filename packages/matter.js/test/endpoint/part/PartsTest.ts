/**
 * @license
 * Copyright 2022-2023 Project CHIP Authors
 * SPDX-License-Identifier: Apache-2.0
 */

import { Part } from "../../../src/endpoint/Part.js";
<<<<<<< HEAD
import { Lifecycle } from "../../../src/endpoint/part/Lifecycle.js";
=======
import { PartLifecycle } from "../../../src/endpoint/part/PartLifecycle.js";
import { MockPart } from "../mock-part.js";
>>>>>>> 65d9e1db
import { MockEndpoint } from "../../behavior/mock-behavior.js";
import { MockPart } from "../mock-part.js";

async function createParent() {
    const part = new MockPart(MockEndpoint, { number: 1 });
    await part.construction;
    return part.agent;
}

async function createParentAndChild() {
    const part = new MockPart(MockEndpoint, { number: 2, owner: undefined });
    await part.construction;
    return part;
}

async function createChild() {
    const part = new MockPart(MockEndpoint, { number: 3, owner: undefined });
    await part.construction;
    return part;
}

describe("Parts", () => {
    it("adopts parts", async () => {
        const parent = await createParent();
        const child = await createChild();

        const parts = parent.part.parts;
        await parts.add(child);

        expect(parts.size).equals(1);
        expect(child.owner).equals(parent.part);
    });

    it("disowns destroyed parts", async () => {
        const parent = await createParent();
        const child = await createChild();

        const parts = parent.part.parts;
        await parts.add(child);

        expect(parts.size).equals(1);

        await child.destroy();

        expect(parts.size).equals(0);
    });

    it("bubbles initialization", async () => {
        const parent = await createParent();
        const child = await createParentAndChild();
        const grandchild = await createChild();

        await parent.part.parts.add(child);

<<<<<<< HEAD
        const bubbled = Array<Lifecycle.Change>();
=======
        let bubbled = Array<PartLifecycle.Change>();
>>>>>>> 65d9e1db
        parent.part.lifecycle.changed.on((type, part) => {
            expect(part).equals(grandchild);
            bubbled.push(type);
        });

        await child.parts.add(grandchild);

<<<<<<< HEAD
        expect(bubbled).deep.equals([Lifecycle.Change.Installed, Lifecycle.Change.Ready]);
=======
        expect(bubbled).deep.equals([
            PartLifecycle.Change.Installed,
            PartLifecycle.Change.Ready
        ]);
>>>>>>> 65d9e1db
    });

    it("bubbles destruction", async () => {
        const parent = await createParent();
        const child = await createParentAndChild();
        const grandchild = await createChild();

        await parent.part.parts.add(child);
        await child.parts.add(grandchild);

        let bubbled: Part | undefined;
        parent.part.lifecycle.changed.on((type, part) => {
<<<<<<< HEAD
            expect(type).equals(Lifecycle.Change.Destroyed);
            bubbled = part;
=======
            expect(type).equals(PartLifecycle.Change.Destroyed);
            (bubbled = part)
>>>>>>> 65d9e1db
        });

        await grandchild.destroy();

        expect(bubbled).equals(grandchild);
    });
});<|MERGE_RESOLUTION|>--- conflicted
+++ resolved
@@ -5,12 +5,7 @@
  */
 
 import { Part } from "../../../src/endpoint/Part.js";
-<<<<<<< HEAD
-import { Lifecycle } from "../../../src/endpoint/part/Lifecycle.js";
-=======
 import { PartLifecycle } from "../../../src/endpoint/part/PartLifecycle.js";
-import { MockPart } from "../mock-part.js";
->>>>>>> 65d9e1db
 import { MockEndpoint } from "../../behavior/mock-behavior.js";
 import { MockPart } from "../mock-part.js";
 
@@ -65,11 +60,7 @@
 
         await parent.part.parts.add(child);
 
-<<<<<<< HEAD
-        const bubbled = Array<Lifecycle.Change>();
-=======
-        let bubbled = Array<PartLifecycle.Change>();
->>>>>>> 65d9e1db
+        const bubbled = Array<PartLifecycle.Change>();
         parent.part.lifecycle.changed.on((type, part) => {
             expect(part).equals(grandchild);
             bubbled.push(type);
@@ -77,14 +68,7 @@
 
         await child.parts.add(grandchild);
 
-<<<<<<< HEAD
-        expect(bubbled).deep.equals([Lifecycle.Change.Installed, Lifecycle.Change.Ready]);
-=======
-        expect(bubbled).deep.equals([
-            PartLifecycle.Change.Installed,
-            PartLifecycle.Change.Ready
-        ]);
->>>>>>> 65d9e1db
+        expect(bubbled).deep.equals([PartLifecycle.Change.Installed, PartLifecycle.Change.Ready]);
     });
 
     it("bubbles destruction", async () => {
@@ -97,13 +81,8 @@
 
         let bubbled: Part | undefined;
         parent.part.lifecycle.changed.on((type, part) => {
-<<<<<<< HEAD
-            expect(type).equals(Lifecycle.Change.Destroyed);
+            expect(type).equals(PartLifecycle.Change.Destroyed);
             bubbled = part;
-=======
-            expect(type).equals(PartLifecycle.Change.Destroyed);
-            (bubbled = part)
->>>>>>> 65d9e1db
         });
 
         await grandchild.destroy();
